[tool.poetry]
name = "isamples_inabox"
version = "0.5.1"
description = "Python implementation of iSamples-in-a-box components"
authors = ["datadavev <605409+datadavev@users.noreply.github.com>"]
license = "Apache 2.0"
packages = [
    { include = "isb_lib"},
    { include = "isb_web"},
]

[tool.poetry.dependencies]
python = "^3.9"
click = "^7.1.2"
click-config-file = "^0.6.0"
fastapi = "^0.65.1"
uvicorn = {extras=["standard"], version="^0.13.4"}
aiofiles = "^0.6.0"
igsn-lib = {git = "https://github.com/isamplesorg/igsn_lib.git", rev = "main"}
python-dotenv = "^0.19.0"
networkx = "^2.5.1"
fastapi-cache2 = "^0.1.3"
accept-types = "^0.4.1"
<<<<<<< HEAD
httpx-oauth = "^0.3.5"
=======
isamples_metadata = {git = "https://github.com/isamplesorg/metadata.git", branch = "develop"}
shapely = "^1.7.1"
geojson = "^2.5.0"
Jinja2 = "^3.0.1"
heartrate = "^0.2.1"

# shouldn't be needed but poetry is having difficulty here
pandas = "1.2.5"

sqlmodel = "^0.0.4"
>>>>>>> c0e929a1

[tool.poetry.dev-dependencies]
pytest = "^6.2.3"
jupyter = "^1.0.0"
nbterm = "^0.0.7"
heartrate = "^0.2.1"

[tool.poetry.scripts]
sesar_things = "scripts.sesar_things:main"
geome_things = "scripts.geome_things:main"

[build-system]
requires = ["poetry-core>=1.0.0"]
build-backend = "poetry.core.masonry.api"<|MERGE_RESOLUTION|>--- conflicted
+++ resolved
@@ -21,9 +21,6 @@
 networkx = "^2.5.1"
 fastapi-cache2 = "^0.1.3"
 accept-types = "^0.4.1"
-<<<<<<< HEAD
-httpx-oauth = "^0.3.5"
-=======
 isamples_metadata = {git = "https://github.com/isamplesorg/metadata.git", branch = "develop"}
 shapely = "^1.7.1"
 geojson = "^2.5.0"
@@ -34,7 +31,6 @@
 pandas = "1.2.5"
 
 sqlmodel = "^0.0.4"
->>>>>>> c0e929a1
 
 [tool.poetry.dev-dependencies]
 pytest = "^6.2.3"
